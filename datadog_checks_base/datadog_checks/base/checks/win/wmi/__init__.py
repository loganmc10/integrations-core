# (C) Datadog, Inc. 2018-present
# All rights reserved
# Licensed under a 3-clause BSD style license (see LICENSE)
from typing import Any, Dict, List, Optional, Tuple

from six import iteritems

from ... import AgentCheck
from .sampler import WMISampler
from .types import TagQuery, WMIFilter, WMIMetric, WMIObject, WMIProperties


class InvalidWMIQuery(Exception):
    """
    Invalid WMI Query.
    """

    pass


class MissingTagBy(Exception):
    """
    WMI query returned multiple rows but no `tag_by` value was given.
    """

    pass


class TagQueryUniquenessFailure(Exception):
    """
    'Tagging query' did not return or returned multiple results.
    """

    pass


class WinWMICheck(AgentCheck):
    """
    WMI check.

    Windows only.
    """

    def __init__(self, *args, **kwargs):  # To support optional agentConfig
        # type: (*Any, **Any) -> None
        super(WinWMICheck, self).__init__(*args, **kwargs)

        # Connection information
        self.host = self.instance.get('host', "localhost")  # type: str
        self.namespace = self.instance.get('namespace', "root\\cimv2")  # type: str
        self.provider = self.instance.get('provider')  # type: Optional[int]
        self.username = self.instance.get('username', "")  # type: str
        self.password = self.instance.get('password', "")  # type: str

        # WMI instance
        self.wmi_class = self.instance.get('class', '')  # type: str

        self._wmi_sampler = None  # type: Optional[WMISampler]
        self._wmi_props = None  # type: Optional[WMIProperties]

    def _format_tag_query(self, sampler, wmi_obj, tag_query):
        # type: (WMISampler, WMIObject, TagQuery) -> Tuple[str, str, List[Dict]]
        """
        Format `tag_query` or raise on incorrect parameters.
        """
        try:
            link_source_property = int(wmi_obj[tag_query[0]])
            target_class = tag_query[1]
            link_target_class_property = tag_query[2]
            target_property = tag_query[3]
        except IndexError:
            self.log.error(
                u"Wrong `tag_queries` parameter format. " "Please refer to the configuration file for more information."
            )
            raise
        except TypeError:
            wmi_property = tag_query[0]
            wmi_class = sampler.class_name
            self.log.error(
                u"Incorrect 'link source property' in `tag_queries` parameter: `%s` is not a property of `%s`",
                wmi_property,
                wmi_class,
            )
            raise

        return target_class, target_property, [{link_target_class_property: link_source_property}]

    def _raise_on_invalid_tag_query_result(self, sampler, wmi_obj, tag_query):
        # type: (WMISampler, WMIObject, TagQuery) -> None
        target_property = sampler.property_names[0]
        target_class = sampler.class_name

        if len(sampler) != 1:
            message = "no result was returned"
            if len(sampler):
                message = "multiple results returned (one expected)"

            self.log.warning(
                u"Failed to extract a tag from `tag_queries` parameter: %s. wmi_object=%s - query=%s",
                message,
                wmi_obj,
                tag_query,
            )
            raise TagQueryUniquenessFailure

        if sampler[0][target_property] is None:
            self.log.error(
                u"Incorrect 'target property' in `tag_queries` parameter: `%s` is empty or is not a property of `%s`",
                target_property,
                target_class,
            )
            raise TypeError

    def _get_tag_query_tag(self, sampler, wmi_obj, tag_query):
        # type: (WMISampler, WMIObject, TagQuery) -> str
        """
        Design a query based on the given WMIObject to extract a tag.

        Returns: tag or TagQueryUniquenessFailure exception.
        """
        self.log.debug(
            u"`tag_queries` parameter found. wmi_object=%s - query=%s", wmi_obj, tag_query,
        )

        # Extract query information
        target_class, target_property, filters = self._format_tag_query(sampler, wmi_obj, tag_query)

        # Create a specific sampler
        with WMISampler(
            self.log, target_class, [target_property], filters=filters, **sampler.connection
        ) as tag_query_sampler:
            tag_query_sampler.sample()

            # Extract tag
            self._raise_on_invalid_tag_query_result(tag_query_sampler, wmi_obj, tag_query)

            link_value = str(tag_query_sampler[0][target_property]).lower()

        tag = "{tag_name}:{tag_value}".format(tag_name=target_property.lower(), tag_value="_".join(link_value.split()))

        self.log.debug(u"Extracted `tag_queries` tag: '%s'", tag)
        return tag

    def _extract_metrics(self, wmi_sampler, tag_by, tag_queries, constant_tags):
        # type: (WMISampler, str, List[List[str]], List[str]) -> List[WMIMetric]
        """
        Extract and tag metrics from the WMISampler.

        Raise when multiple WMIObject were returned by the sampler with no `tag_by` specified.

        Returns: List of WMIMetric
        ```
        [
            WMIMetric("freemegabytes", 19742, ["name:_total"]),
            WMIMetric("avgdiskbytesperwrite", 1536, ["name:c:"]),
        ]
        ```
        """
        if len(wmi_sampler) > 1 and not tag_by:
            raise MissingTagBy(
                u"WMI query returned multiple rows but no `tag_by` value was given."
                " class={wmi_class} - properties={wmi_properties} - filters={filters}".format(
                    wmi_class=wmi_sampler.class_name,
                    wmi_properties=wmi_sampler.property_names,
                    filters=wmi_sampler.filters,
                )
            )

        extracted_metrics = []
        tag_by = tag_by.lower()

        for wmi_obj in wmi_sampler:
            tags = list(constant_tags) if constant_tags else []

            # Tag with `tag_queries` parameter
            for query in tag_queries:
                try:
                    tags.append(self._get_tag_query_tag(wmi_sampler, wmi_obj, query))
                except TagQueryUniquenessFailure:
                    continue

            for wmi_property, wmi_value in iteritems(wmi_obj):
                # skips any property not in arguments since SWbemServices.ExecQuery will return key prop properties
                # https://msdn.microsoft.com/en-us/library/aa393866(v=vs.85).aspx
                if wmi_property.lower() not in (s.lower() for s in wmi_sampler.property_names):
                    continue
                # Tag with `tag_by` parameter
                if wmi_property == tag_by:
                    tag_value = str(wmi_value).lower()
                    if tag_queries and tag_value.find("#") > 0:
                        tag_value = tag_value[: tag_value.find("#")]

                    tags.append("{name}:{value}".format(name=tag_by, value=tag_value))
                    continue

                # No metric extraction on 'Name' property
                if wmi_property == 'name':
                    continue

                try:
                    extracted_metrics.append(WMIMetric(wmi_property, float(wmi_value), tags))
                except ValueError:
                    self.log.warning(
                        u"When extracting metrics with WMI, found a non digit value for property '%s'.", wmi_property,
                    )
                    continue
                except TypeError:
                    self.log.warning(
                        u"When extracting metrics with WMI, found a missing property '%s'", wmi_property,
                    )
                    continue
        return extracted_metrics

    def _submit_metrics(self, metrics, metric_name_and_type_by_property):
        # type: (List[WMIMetric], Dict[str, Tuple[str, str]]) -> None
        """
        Resolve metric names and types and submit it.
        """
        for metric in metrics:
            if (
                metric.name not in metric_name_and_type_by_property
                and metric.name.lower() not in metric_name_and_type_by_property
            ):
                # Only report the metrics that were specified in the configuration
                # Ignore added properties like 'Timestamp_Sys100NS', `Frequency_Sys100NS`, etc ...
                continue

            if metric_name_and_type_by_property.get(metric.name):
                metric_name, metric_type = metric_name_and_type_by_property[metric.name]
            elif metric_name_and_type_by_property.get(metric.name.lower()):
                metric_name, metric_type = metric_name_and_type_by_property[metric.name.lower()]
            else:
                continue

            try:
                func = getattr(self, metric_type.lower())
            except AttributeError:
                raise Exception(u"Invalid metric type: {0}".format(metric_type))

            func(metric_name, metric.value, metric.tags)

    def _get_instance_key(self, host, namespace, wmi_class, other=None):
        # type: (str, str, str, Any) -> str
        """
        Return an index key for a given instance. Useful for caching.
        """
        if other:
            return "{host}:{namespace}:{wmi_class}-{other}".format(
                host=host, namespace=namespace, wmi_class=wmi_class, other=other
            )
        return "{host}:{namespace}:{wmi_class}".format(host=host, namespace=namespace, wmi_class=wmi_class)

    def get_running_wmi_sampler(self, properties, filters, **kwargs):
        # type: (List[str], List[Dict[str, WMIFilter]], **Any) -> WMISampler
        tag_by = kwargs.pop('tag_by', "")
        return self._get_running_wmi_sampler(
            instance_key=None,
            wmi_class=self.wmi_class,
            properties=properties,
            filters=filters,
            host=self.host,
            namespace=self.namespace,
            provider=self.provider,
            username=self.username,
            password=self.password,
            tag_by=tag_by,
            **kwargs
        )

    def _get_running_wmi_sampler(self, instance_key, wmi_class, properties, tag_by="", **kwargs):
        # type: (Any, str, List[str], str, Any) -> WMISampler
        """
        Return a running WMISampler for the given (class, properties).

        If no matching WMISampler is running yet, start one and cache it.
        """
        if not self._wmi_sampler:
            property_list = list(properties) + [tag_by] if tag_by else list(properties)
            self._wmi_sampler = WMISampler(self.log, wmi_class, property_list, **kwargs)
            self._wmi_sampler.start()

        return self._wmi_sampler

    def _get_wmi_properties(self, instance_key, metrics, tag_queries):
        # type: (Any, List[List[str]], List[List[str]]) -> WMIProperties
        """
        Create and cache a (metric name, metric type) by WMI property map and a property list.
        """
        if not self._wmi_props:
            metric_name_by_property = dict(
                (wmi_property.lower(), (metric_name, metric_type)) for wmi_property, metric_name, metric_type in metrics
            )  # type: Dict[str, Tuple[str, str]]
            properties = map(lambda x: x[0], metrics + tag_queries)  # type: List[str]

<<<<<<< HEAD
            # (expression has type
            # "         Tuple[Dict[str, Tuple[str, str]], List[str]]", variable has type
            # "Optional[Tuple[Dict[str, Tuple[str, str]], List[str]]]"
=======
>>>>>>> be6f39e8
            self._wmi_props = (metric_name_by_property, properties)

        return self._wmi_props


def from_time(
    year=None, month=None, day=None, hours=None, minutes=None, seconds=None, microseconds=None, timezone=None
):
    # type: (int, int, int, int, int, int, int, int) -> str
    """Convenience wrapper to take a series of date/time elements and return a WMI time
    of the form `yyyymmddHHMMSS.mmmmmm+UUU`. All elements may be int, string or
    omitted altogether. If omitted, they will be replaced in the output string
    by a series of stars of the appropriate length.
    :param year: The year element of the date/time
    :param month: The month element of the date/time
    :param day: The day element of the date/time
    :param hours: The hours element of the date/time
    :param minutes: The minutes element of the date/time
    :param seconds: The seconds element of the date/time
    :param microseconds: The microseconds element of the date/time
    :param timezone: The timezone element of the date/time
    :returns: A WMI datetime string of the form: `yyyymmddHHMMSS.mmmmmm+UUU`
    """

    def str_or_stars(i, length):
        # type: (Optional[int], int) -> str
        if i is None:
            return "*" * length
        else:
            return str(i).rjust(length, "0")

    wmi_time = ""
    wmi_time += str_or_stars(year, 4)
    wmi_time += str_or_stars(month, 2)
    wmi_time += str_or_stars(day, 2)
    wmi_time += str_or_stars(hours, 2)
    wmi_time += str_or_stars(minutes, 2)
    wmi_time += str_or_stars(seconds, 2)
    wmi_time += "."
    wmi_time += str_or_stars(microseconds, 6)
    if timezone is None:
        wmi_time += "+"
    else:
        try:
            int(timezone)
        except ValueError:
            wmi_time += "+"
        else:
            if timezone >= 0:
                wmi_time += "+"
            else:
                wmi_time += "-"
                timezone = abs(timezone)
                wmi_time += str_or_stars(timezone, 3)

    return wmi_time


def to_time(wmi_time):
    # type: (str) -> Tuple[Optional[int], Optional[int], Optional[int], Optional[int], Optional[int], Optional[int], Optional[int], Optional[str]]
    """Convenience wrapper to take a WMI datetime string of the form
    yyyymmddHHMMSS.mmmmmm+UUU and return a 9-tuple containing the
    individual elements, or None where string contains placeholder
    stars.

    :param wmi_time: The WMI datetime string in `yyyymmddHHMMSS.mmmmmm+UUU` format

    :returns: A 9-tuple of (year, month, day, hours, minutes, seconds, microseconds, timezone)
    """

    def int_or_none(s, start, end):
        # type: (str, int, int) -> Optional[int]
        try:
            return int(s[start:end])
        except ValueError:
            return None

    year = int_or_none(wmi_time, 0, 4)
    month = int_or_none(wmi_time, 4, 6)
    day = int_or_none(wmi_time, 6, 8)
    hours = int_or_none(wmi_time, 8, 10)
    minutes = int_or_none(wmi_time, 10, 12)
    seconds = int_or_none(wmi_time, 12, 14)
    microseconds = int_or_none(wmi_time, 15, 21)
    timezone = wmi_time[22:]  # type: Optional[str]

    if timezone == "***":
        timezone = None

    return year, month, day, hours, minutes, seconds, microseconds, timezone<|MERGE_RESOLUTION|>--- conflicted
+++ resolved
@@ -292,12 +292,6 @@
             )  # type: Dict[str, Tuple[str, str]]
             properties = map(lambda x: x[0], metrics + tag_queries)  # type: List[str]
 
-<<<<<<< HEAD
-            # (expression has type
-            # "         Tuple[Dict[str, Tuple[str, str]], List[str]]", variable has type
-            # "Optional[Tuple[Dict[str, Tuple[str, str]], List[str]]]"
-=======
->>>>>>> be6f39e8
             self._wmi_props = (metric_name_by_property, properties)
 
         return self._wmi_props
