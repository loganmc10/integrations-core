--- conflicted
+++ resolved
@@ -22,7 +22,6 @@
 
 def test_check(aggregator, check, instance):
     check.check(instance)
-<<<<<<< HEAD
     exclude = []
 
     if common.VARNISH_VERSION.startswith("5"):
@@ -30,13 +29,6 @@
     else:
         exclude = GAUGE_IN_5_RATE_IN_6
         metrics_to_check = common.COMMON_METRICS + common.METRICS_6
-
-=======
-    if common.VARNISH_VERSION.startswith("5"):
-        metrics_to_check = common.COMMON_METRICS + common.METRICS_5
-    else:
-        metrics_to_check = common.COMMON_METRICS + common.METRICS_6
->>>>>>> 149517f7
     for mname in metrics_to_check:
         aggregator.assert_metric(mname, count=1, tags=['cluster:webs', 'varnish_name:default'])
 
