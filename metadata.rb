--- conflicted
+++ resolved
@@ -4,13 +4,8 @@
 license          'Apache-2.0'
 description      'Installs/Configures datadog components'
 long_description IO.read(File.join(File.dirname(__FILE__), 'README.md'))
-<<<<<<< HEAD
-version          '2.12.0'
+version          '2.13.0'
 chef_version     '>= 12.7' if respond_to? :chef_version
-=======
-version          '2.13.0'
-chef_version     '>= 10.14' if respond_to? :chef_version
->>>>>>> c87c0c95
 source_url       'https://github.com/DataDog/chef-datadog' if respond_to? :source_url
 issues_url       'https://github.com/DataDog/chef-datadog/issues' if respond_to? :issues_url
 
